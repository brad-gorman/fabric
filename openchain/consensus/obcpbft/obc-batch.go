--- conflicted
+++ resolved
@@ -33,8 +33,8 @@
 )
 
 type obcBatch struct {
-	cpi  consensus.CPI
-	pbft *pbftCore
+	stack consensus.Stack
+	pbft  *pbftCore
 
 	batchSize        int
 	batchStore       [][]byte
@@ -43,10 +43,10 @@
 	batchTimeout     time.Duration
 }
 
-func newObcBatch(id uint64, config *viper.Viper, cpi consensus.CPI) *obcBatch {
+func newObcBatch(id uint64, config *viper.Viper, stack consensus.Stack) *obcBatch {
 	var err error
-	op := &obcBatch{cpi: cpi}
-	op.pbft = newPbftCore(id, config, op, cpi)
+	op := &obcBatch{stack: stack}
+	op.pbft = newPbftCore(id, config, op, stack)
 	op.batchSize = config.GetInt("general.batchSize")
 	op.batchStore = nil
 	op.batchTimeout, err = time.ParseDuration(config.GetString("general.timeout.batch"))
@@ -86,7 +86,7 @@
 				Type:    pb.OpenchainMessage_CONSENSUS,
 				Payload: wrapped,
 			}
-			op.cpi.Broadcast(ocMsg)
+			op.stack.Broadcast(ocMsg, pb.PeerEndpoint_UNDEFINED)
 		}
 		return nil
 	}
@@ -139,7 +139,7 @@
 }
 
 // =============================================================================
-// innerCPI interface (functions called by pbft-core)
+// innerStack interface (functions called by pbft-core)
 // =============================================================================
 
 func (op *obcBatch) wrapMessage(msgPayload []byte) *pb.OpenchainMessage {
@@ -148,16 +148,12 @@
 		Type:    pb.OpenchainMessage_CONSENSUS,
 		Payload: wrapped,
 	}
-<<<<<<< HEAD
 	return ocMsg
 }
 
 // multicast a message to all replicas
 func (op *obcBatch) broadcast(msgPayload []byte) {
-	op.cpi.Broadcast(op.wrapMessage(msgPayload))
-=======
-	op.cpi.Broadcast(ocMsg, pb.PeerEndpoint_UNDEFINED)
->>>>>>> 16ff9f08
+	op.stack.Broadcast(op.wrapMessage(msgPayload), pb.PeerEndpoint_UNDEFINED)
 }
 
 // send a message to a specific replica
@@ -166,11 +162,11 @@
 	if err != nil {
 		return
 	}
-	return op.cpi.Unicast(op.wrapMessage(msgPayload), receiverHandle)
+	return op.stack.Unicast(op.wrapMessage(msgPayload), receiverHandle)
 }
 
 func (op *obcBatch) sign(msg []byte) ([]byte, error) {
-	return op.cpi.Sign(msg)
+	return op.stack.Sign(msg)
 }
 
 // verify message signature
@@ -179,7 +175,7 @@
 	if err != nil {
 		return fmt.Errorf("Could not verify message from %v: %v", senderHandle.Name, err)
 	}
-	return op.cpi.Verify(senderHandle, signature, message)
+	return op.stack.Verify(senderHandle, signature, message)
 }
 
 // validate checks whether the request is valid syntactically.
@@ -208,22 +204,22 @@
 		}
 	}
 
-	if err := op.cpi.BeginTxBatch(txBatchID); err != nil {
+	if err := op.stack.BeginTxBatch(txBatchID); err != nil {
 		logger.Error("Failed to begin transaction batch %s: %v", txBatchID, err)
 		return
 	}
 
-	if _, err := op.cpi.ExecTxs(txBatchID, txs); nil != err {
+	if _, err := op.stack.ExecTxs(txBatchID, txs); nil != err {
 		logger.Error("Fail to execute transaction batch %s: %v", txBatchID, err)
-		if err = op.cpi.RollbackTxBatch(txBatchID); err != nil {
+		if err = op.stack.RollbackTxBatch(txBatchID); err != nil {
 			panic(fmt.Errorf("Unable to rollback transaction batch %s: %v", txBatchID, err))
 		}
 		return
 	}
 
-	if _, err = op.cpi.CommitTxBatch(txBatchID, nil); err != nil {
+	if _, err = op.stack.CommitTxBatch(txBatchID, nil); err != nil {
 		logger.Error("Failed to commit transaction batch %s to the ledger: %v", txBatchID, err)
-		if err = op.cpi.RollbackTxBatch(txBatchID); err != nil {
+		if err = op.stack.RollbackTxBatch(txBatchID); err != nil {
 			panic(fmt.Errorf("Unable to rollback transaction batch %s: %v", txBatchID, err))
 		}
 		return
