/*
Licensed to the Apache Software Foundation (ASF) under one
or more contributor license agreements.  See the NOTICE file
distributed with this work for additional information
regarding copyright ownership.  The ASF licenses this file
to you under the Apache License, Version 2.0 (the
"License"); you may not use this file except in compliance
with the License.  You may obtain a copy of the License at

  http://www.apache.org/licenses/LICENSE-2.0

Unless required by applicable law or agreed to in writing,
software distributed under the License is distributed on an
"AS IS" BASIS, WITHOUT WARRANTIES OR CONDITIONS OF ANY
KIND, either express or implied.  See the License for the
specific language governing permissions and limitations
under the License.
*/

package obcpbft

import (
	"bytes"
	"encoding/base64"
	"fmt"
	gp "google/protobuf"
	"os"
	"reflect"
	"strings"
	"testing"
	"time"

	"github.com/golang/protobuf/proto"
	"github.com/op/go-logging"

	"github.com/openblockchain/obc-peer/openchain/consensus"
	pb "github.com/openblockchain/obc-peer/protos"
)

func init() {
	logging.SetLevel(logging.DEBUG, "")
}

func makeTestnetPbftCore(inst *instance) {
	os.Setenv("OPENCHAIN_OBCPBFT_GENERAL_N", fmt.Sprintf("%d", inst.net.N)) // TODO, a little hacky, but needed for state transfer not to get upset
	defer func() {
		os.Unsetenv("OPENCHAIN_OBCPBFT_GENERAL_N")
	}()
	config := loadConfig()
	inst.pbft = newPbftCore(uint64(inst.id), config, inst, inst)
	inst.pbft.replicaCount = inst.net.N
	inst.pbft.f = inst.net.f
	inst.deliver = func(msg []byte, senderHandle *pb.PeerID) {
		senderID, _ := getValidatorID(senderHandle)
		inst.pbft.receive(msg, senderID)
	}
}

func TestEnvOverride(t *testing.T) {
	config := loadConfig()

	key := "general.mode"                       // for a key that exists
	envName := "OPENCHAIN_OBCPBFT_GENERAL_MODE" // env override name
	overrideValue := "overide_test"             // value to override default value with

	// test key
	if ok := config.IsSet("general.mode"); !ok {
		t.Fatalf("Cannot test env override because \"%s\" does not seem to be set", key)
	}

	os.Setenv(envName, overrideValue)
	// The override config value will cause other calls to fail unless unset.
	defer func() {
		os.Unsetenv(envName)
	}()

	if ok := config.IsSet("general.mode"); !ok {
		t.Fatalf("Env override in place, and key \"%s\" is not set", key)
	}

	// read key
	configVal := config.GetString("general.mode")
	if configVal != overrideValue {
		t.Fatalf("Env override in place, expected key \"%s\" to be \"%s\" but instead got \"%s\"", key, overrideValue, configVal)
	}

}

func TestMaliciousPrePrepare(t *testing.T) {
	mock := newMock()
	instance := newPbftCore(1, loadConfig(), mock, mock)
	defer instance.close()
	instance.replicaCount = 5

	digest1 := "hi there"
	request2 := &Request{Payload: []byte("other"), ReplicaId: uint64(generateBroadcaster(instance.replicaCount))}

	pbftMsg := &Message{&Message_PrePrepare{&PrePrepare{
		View:           0,
		SequenceNumber: 1,
		RequestDigest:  digest1,
		Request:        request2,
		ReplicaId:      0,
	}}}
	err := instance.recvMsgSync(pbftMsg, 0)
	if err != nil {
		t.Fatalf("Failed to handle PBFT message: %s", err)
	}

	if len(mock.broadcasted) != 0 {
		t.Fatalf("Expected to ignore malicious pre-prepare")
	}
}

func TestWrongReplicaID(t *testing.T) {
	validatorCount := 4
	net := makeTestnet(validatorCount, makeTestnetPbftCore)
	defer net.close()

	chainTxMsg := createOcMsgWithChainTx(1)
	req := &Request{
		Timestamp: chainTxMsg.Timestamp,
		Payload:   chainTxMsg.Payload,
		ReplicaId: 1,
	}
	pbftMsg := &Message{&Message_Request{req}}
	err := net.replicas[0].pbft.recvMsgSync(pbftMsg, 0)

	if err == nil {
		t.Fatalf("Shouldn't have processed message with incorrect replica ID")
	}

	if err != nil {
		rightError := strings.HasPrefix(err.Error(), "Sender ID")
		if !rightError {
			t.Fatalf("Should have returned error about incorrect replica ID on the incoming message")
		}
	}
}

func TestIncompletePayload(t *testing.T) {
	mock := newMock()
	instance := newPbftCore(1, loadConfig(), mock, mock)
	defer instance.close()
	instance.replicaCount = 5

	broadcaster := uint64(generateBroadcaster(instance.replicaCount))

	checkMsg := func(msg *Message, errMsg string, args ...interface{}) {
		_ = instance.recvMsgSync(msg, broadcaster)
		if len(mock.broadcasted) != 0 {
			t.Errorf(errMsg, args...)
		}
	}

	checkMsg(&Message{}, "Expected to reject empty message")
	checkMsg(&Message{&Message_Request{&Request{ReplicaId: broadcaster}}}, "Expected to reject empty request")
	checkMsg(&Message{&Message_PrePrepare{&PrePrepare{ReplicaId: broadcaster}}}, "Expected to reject empty pre-prepare")
	checkMsg(&Message{&Message_PrePrepare{&PrePrepare{SequenceNumber: 1, ReplicaId: broadcaster}}}, "Expected to reject incomplete pre-prepare")
}

func TestNetwork(t *testing.T) {
	validatorCount := 7
	net := makeTestnet(validatorCount, makeTestnetPbftCore)
	defer net.close()

	msg := createOcMsgWithChainTx(1)
	err := net.replicas[0].pbft.request(msg.Payload, uint64(generateBroadcaster(validatorCount)))
	if err != nil {
		t.Fatalf("Request failed: %s", err)
	}

	err = net.process()
	if err != nil {
		t.Fatalf("Processing failed: %s", err)
	}

	for _, inst := range net.replicas {
		blockHeight, _ := inst.ledger.GetBlockchainSize()
		if blockHeight <= 1 {
			t.Errorf("Instance %d did not execute transaction", inst.id)
			continue
		}
		if blockHeight != 2 {
			t.Errorf("Instance %d executed more than one transaction", inst.id)
			continue
		}
		highestBlock, _ := inst.ledger.GetBlock(blockHeight - 1)
		if !reflect.DeepEqual(highestBlock.Transactions[0].Payload, msg.Payload) {
			t.Errorf("Instance %d executed wrong transaction, %x should be %x",
				inst.id, highestBlock.Transactions[0].Payload, msg.Payload)
		}
	}
}

func TestCheckpoint(t *testing.T) {
	validatorCount := 4
	net := makeTestnet(validatorCount, func(inst *instance) {
		makeTestnetPbftCore(inst)
		inst.pbft.K = 2
	})
	defer net.close()

	execReq := func(iter int64) {
		txTime := &gp.Timestamp{Seconds: iter, Nanos: 0}
		tx := &pb.Transaction{Type: pb.Transaction_CHAINCODE_NEW, Timestamp: txTime}
		txPacked, err := proto.Marshal(tx)
		if err != nil {
			t.Fatalf("Failed to marshal TX block: %s", err)
		}
		msg := &Message{&Message_Request{&Request{Payload: txPacked, ReplicaId: uint64(generateBroadcaster(validatorCount))}}}
		err = net.replicas[0].pbft.recvMsgSync(msg, msg.GetRequest().ReplicaId)
		if err != nil {
			t.Fatalf("Request failed: %s", err)
		}

		err = net.process()
		if err != nil {
			t.Fatalf("Processing failed: %s", err)
		}
	}

	execReq(1)
	execReq(2)

	for _, inst := range net.replicas {
		if len(inst.pbft.chkpts) != 1 {
			t.Errorf("Expected 1 checkpoint, found %d", len(inst.pbft.chkpts))
			continue
		}

		if _, ok := inst.pbft.chkpts[2]; !ok {
			t.Errorf("Expected checkpoint for seqNo 2, got %s", inst.pbft.chkpts)
			continue
		}

		if inst.pbft.h != 2 {
			t.Errorf("Expected low water mark to be 2, got %d", inst.pbft.h)
			continue
		}
	}
}

func TestLostPrePrepare(t *testing.T) {
	validatorCount := 4
	net := makeTestnet(validatorCount, makeTestnetPbftCore)
	defer net.close()

	txTime := &gp.Timestamp{Seconds: 1, Nanos: 0}
	tx := &pb.Transaction{Type: pb.Transaction_CHAINCODE_NEW, Timestamp: txTime}
	txPacked, _ := proto.Marshal(tx)

	req := &Request{
		Timestamp: &gp.Timestamp{Seconds: 1, Nanos: 0},
		Payload:   txPacked,
		ReplicaId: uint64(generateBroadcaster(validatorCount)),
	}

	_ = net.replicas[0].pbft.recvRequest(req)

	// clear all messages sent by primary
	msg := net.msgs[0]
	net.msgs = net.msgs[:0]

	// deliver pre-prepare to subset of replicas
	for _, inst := range net.replicas[1 : len(net.replicas)-1] {
		msgReq := &Message{}
		err := proto.Unmarshal(msg.msg, msgReq)
		if err != nil {
			t.Fatal("Could not unmarshal message")
		}
		inst.pbft.recvMsgSync(msgReq, uint64(msg.src))
	}

	err := net.process()
	if err != nil {
		t.Fatalf("Processing failed: %s", err)
	}

	for _, inst := range net.replicas {
		blockHeight, _ := inst.ledger.GetBlockchainSize()
		if inst.id != 3 && blockHeight <= 1 {
			t.Errorf("Expected execution on replica %d", inst.id)
			continue
		}
		if inst.id == 3 && blockHeight > 1 {
			t.Errorf("Expected no execution")
			continue
		}
	}
}

func TestInconsistentPrePrepare(t *testing.T) {
	validatorCount := 4
	net := makeTestnet(validatorCount, makeTestnetPbftCore)
	defer net.close()

	txTime := &gp.Timestamp{Seconds: 1, Nanos: 0}
	tx := &pb.Transaction{Type: pb.Transaction_CHAINCODE_NEW, Timestamp: txTime}
	txPacked, _ := proto.Marshal(tx)

	makePP := func(iter int64) *PrePrepare {
		req := &Request{
			Timestamp: &gp.Timestamp{Seconds: iter, Nanos: 0},
			Payload:   txPacked,
			ReplicaId: uint64(generateBroadcaster(validatorCount)),
		}
		preprep := &PrePrepare{
			View:           0,
			SequenceNumber: 1,
			RequestDigest:  hashReq(req),
			Request:        req,
			ReplicaId:      0,
		}
		return preprep
	}

	_ = net.replicas[0].pbft.recvRequest(makePP(1).Request)

	// clear all messages sent by primary
	net.msgs = net.msgs[:0]

	// replace with fake messages
	_ = net.replicas[1].pbft.recvPrePrepare(makePP(1))
	_ = net.replicas[2].pbft.recvPrePrepare(makePP(2))
	_ = net.replicas[3].pbft.recvPrePrepare(makePP(3))

	err := net.process()
	if err != nil {
		t.Fatalf("Processing failed: %s", err)
	}

	for _, inst := range net.replicas {
		blockHeight, _ := inst.ledger.GetBlockchainSize()
		if blockHeight > 1 {
			t.Errorf("Expected no execution")
			continue
		}
	}
}

func TestViewChange(t *testing.T) {
	validatorCount := 4
	net := makeTestnet(validatorCount, func(inst *instance) {
		makeTestnetPbftCore(inst)
		inst.pbft.K = 2
		inst.pbft.L = inst.pbft.K * 2
	})
	defer net.close()

	execReq := func(iter int64) {
		txTime := &gp.Timestamp{Seconds: iter, Nanos: 0}
		tx := &pb.Transaction{Type: pb.Transaction_CHAINCODE_NEW, Timestamp: txTime}
		txPacked, err := proto.Marshal(tx)
		if err != nil {
			t.Fatalf("Failed to marshal TX block: %s", err)
		}
		msg := &Message{&Message_Request{&Request{Payload: txPacked, ReplicaId: uint64(generateBroadcaster(validatorCount))}}}
		err = net.replicas[0].pbft.recvMsgSync(msg, msg.GetRequest().ReplicaId)
		if err != nil {
			t.Fatalf("Request failed: %s", err)
		}

		err = net.process()
		if err != nil {
			t.Fatalf("Processing failed: %s", err)
		}
	}

	execReq(1)
	execReq(2)
	execReq(3)

	for i := 2; i < len(net.replicas); i++ {
		net.replicas[i].pbft.sendViewChange()
	}

	err := net.process()
	if err != nil {
		t.Fatalf("Processing failed: %s", err)
	}

	if net.replicas[1].pbft.view != 1 || net.replicas[0].pbft.view != 1 {
		t.Fatalf("Replicas did not follow f+1 crowd to trigger view-change")
	}

	cp, ok := net.replicas[1].pbft.selectInitialCheckpoint(net.replicas[1].pbft.getViewChanges())
	if !ok || cp.SequenceNumber != 2 {
		t.Fatalf("Wrong new initial checkpoint: %+v",
			net.replicas[1].pbft.viewChangeStore)
	}

	msgList := net.replicas[1].pbft.assignSequenceNumbers(net.replicas[1].pbft.getViewChanges(), cp.SequenceNumber)
	if msgList[4] != "" || msgList[5] != "" || msgList[3] == "" {
		t.Fatalf("Wrong message list: %+v", msgList)
	}
}

func TestInconsistentDataViewChange(t *testing.T) {
	validatorCount := 4
	net := makeTestnet(validatorCount, makeTestnetPbftCore)
	defer net.close()

	txTime := &gp.Timestamp{Seconds: 1, Nanos: 0}
	tx := &pb.Transaction{Type: pb.Transaction_CHAINCODE_NEW, Timestamp: txTime}
	txPacked, _ := proto.Marshal(tx)

	makePP := func(iter int64) *PrePrepare {
		req := &Request{
			Timestamp: &gp.Timestamp{Seconds: iter, Nanos: 0},
			Payload:   txPacked,
			ReplicaId: uint64(generateBroadcaster(validatorCount)),
		}
		preprep := &PrePrepare{
			View:           0,
			SequenceNumber: 1,
			RequestDigest:  hashReq(req),
			Request:        req,
			ReplicaId:      0,
		}
		return preprep
	}

	_ = net.replicas[0].pbft.recvRequest(makePP(0).Request)

	// clear all messages sent by primary
	net.msgs = net.msgs[:0]

	// replace with fake messages
	_ = net.replicas[1].pbft.recvPrePrepare(makePP(1))
	_ = net.replicas[2].pbft.recvPrePrepare(makePP(1))
	_ = net.replicas[3].pbft.recvPrePrepare(makePP(0))

	err := net.process()
	if err != nil {
		t.Fatalf("Processing failed: %s", err)
	}

	for _, inst := range net.replicas {
		blockHeight, _ := inst.ledger.GetBlockchainSize()
		if blockHeight > 1 {
			t.Errorf("Expected no execution")
			continue
		}
	}

	for _, inst := range net.replicas {
		inst.pbft.sendViewChange()
	}

	err = net.process()
	if err != nil {
		t.Fatalf("Processing failed: %s", err)
	}

	for _, inst := range net.replicas {
		blockHeight, _ := inst.ledger.GetBlockchainSize()
		if blockHeight <= 1 {
			t.Errorf("Expected execution")
			continue
		}
	}
}

func TestViewChangeWithStateTransfer(t *testing.T) {
	validatorCount := 4
	net := makeTestnet(validatorCount, makeTestnetPbftCore)
	defer net.close()

	var err error

	for _, inst := range net.replicas {
		inst.pbft.K = 2
		inst.pbft.L = 4
	}

	stsrc := net.replicas[3].pbft.sts.CompletionChannel()

	txTime := &gp.Timestamp{Seconds: 1, Nanos: 0}
	tx := &pb.Transaction{Type: pb.Transaction_CHAINCODE_NEW, Timestamp: txTime}
	txPacked, _ := proto.Marshal(tx)

	broadcaster := uint64(generateBroadcaster(validatorCount))

	makePP := func(iter int64) *PrePrepare {
		req := &Request{
			Timestamp: &gp.Timestamp{Seconds: iter, Nanos: 0},
			Payload:   txPacked,
			ReplicaId: broadcaster,
		}
		preprep := &PrePrepare{
			View:           0,
			SequenceNumber: uint64(iter),
			RequestDigest:  hashReq(req),
			Request:        req,
			ReplicaId:      0,
		}
		return preprep
	}

	// Have primary advance the sequence number past a checkpoint for replicas 0,1,2
	for i := int64(1); i <= 3; i++ {
		_ = net.replicas[0].pbft.recvRequest(makePP(i).Request)

		// clear all messages sent by primary
		net.msgs = net.msgs[:0]

		_ = net.replicas[0].pbft.recvPrePrepare(makePP(i))
		_ = net.replicas[1].pbft.recvPrePrepare(makePP(i))
		_ = net.replicas[2].pbft.recvPrePrepare(makePP(i))

		err = net.process()
		if err != nil {
			t.Fatalf("Processing failed: %s", err)
		}
	}

	fmt.Println("Done with stage 1")

	// Have primary now deliberately skip a sequence number to deadlock until viewchange
	_ = net.replicas[0].pbft.recvRequest(makePP(4).Request)

	// clear all messages sent by primary
	net.msgs = net.msgs[:0]

	// replace with fake messages
	_ = net.replicas[1].pbft.recvPrePrepare(makePP(5))
	_ = net.replicas[2].pbft.recvPrePrepare(makePP(5))
	_ = net.replicas[3].pbft.recvPrePrepare(makePP(4))

	err = net.process()
	if err != nil {
		t.Fatalf("Processing failed: %s", err)
	}

	fmt.Println("Done with stage 2")

	for _, inst := range net.replicas {
		inst.pbft.sendViewChange()
	}

	fmt.Println("Done with stage 3")
	err = net.process()
	if err != nil {
		t.Fatalf("Processing failed: %s", err)
	}

	select {
	case <-stsrc:
		// State transfer for replica 3 is complete
	case <-time.After(2 * time.Second):
		t.Fatalf("Timed out waiting for state transfer to complete")
	}
	fmt.Println("Done with stage 4")

	err = net.process()
	if err != nil {
		t.Fatalf("Processing failed: %s", err)
	}
	fmt.Println("Done with stage 5")

	for _, inst := range net.replicas {
		blockHeight, _ := inst.ledger.GetBlockchainSize()
		if blockHeight <= 4 {
			t.Errorf("Expected execution for inst %d, got blockheight of %d", inst.pbft.id, blockHeight)
			continue
		}
	}
	fmt.Println("Done with stage 6")
}

func TestNewViewTimeout(t *testing.T) {
	millisUntilTimeout := time.Duration(10)

	if testing.Short() {
		t.Skip("Skipping timeout test")
	}

	validatorCount := 4
	net := makeTestnet(validatorCount, func(inst *instance) {
		makeTestnetPbftCore(inst)
		inst.pbft.newViewTimeout = millisUntilTimeout * time.Millisecond
		inst.pbft.requestTimeout = inst.pbft.newViewTimeout
		inst.pbft.lastNewViewTimeout = inst.pbft.newViewTimeout
	})
	defer net.close()

	replica1Disabled := false
	net.filterFn = func(src int, dst int, msg []byte) []byte {
		if dst == -1 && src == 1 && replica1Disabled {
			return nil
		}
		return msg
	}

	broadcaster := uint64(generateBroadcaster(validatorCount))

	txTime := &gp.Timestamp{Seconds: 1, Nanos: 0}
	tx := &pb.Transaction{Type: pb.Transaction_CHAINCODE_NEW, Timestamp: txTime}
	txPacked, _ := proto.Marshal(tx)
	msg := &Message{&Message_Request{&Request{Payload: txPacked, ReplicaId: broadcaster}}}
	msgPacked, _ := proto.Marshal(msg)

	go net.processContinually()

	ticker := time.NewTicker(millisUntilTimeout * time.Millisecond)

	// This will eventually trigger 1's request timeout
	// We check that one single timed out replica will not keep trying to change views by itself
<<<<<<< HEAD
	net.replicas[1].pbft.receive(msgPacked, broadcaster)
	time.Sleep(1000 * time.Millisecond)
=======
	net.replicas[1].pbft.receive(msgPacked)
	fmt.Println("Debug: Sleeping 1")
	for i := 0; i < 5; i++ {
		<-ticker.C // Let the timeout interval pass twice to ensure it fires for replica 1
		fmt.Println("Debug: (still) Sleeping 1")
	}
	fmt.Println("Debug: Waking 1")
>>>>>>> f3b496f3

	// This will eventually trigger 3's request timeout, which will lead to a view change to 1.
	// However, we disable 1, which will disable the new-view going through.
	// This checks that replicas will automatically move to view 2 when the view change times out.
	// However, 2 does not know about the missing request, and therefore the request will not be
	// pre-prepared and finally executed.  This will lead to another view-change timeout, even on
	// the replicas that never saw the request (e.g. 0)
	// Finally, 3 will be new primary and pre-prepare the missing request.
	replica1Disabled = true
<<<<<<< HEAD
	net.replicas[3].pbft.receive(msgPacked, broadcaster)
	time.Sleep(1000 * time.Millisecond)
=======
	net.replicas[3].pbft.receive(msgPacked)
	fmt.Println("Debug: Sleeping 2")
	for i := 0; i < 10; i++ {
		fmt.Println("Debug: (still) Sleeping 2")
		<-ticker.C // Let the timeout interval pass 10 times, but potentially much longer in a VM
	}
	fmt.Println("Debug: Waking 2")

	ticker.Stop()
>>>>>>> f3b496f3

	net.close()
	for i, inst := range net.replicas {
		if inst.pbft.view < 3 {
			t.Errorf("Should have reached view 3, got %d instead for replica %d", inst.pbft.view, i)
		}
		blockHeight, _ := inst.ledger.GetBlockchainSize()
		blockHeightExpected := uint64(2)
		if blockHeight != blockHeightExpected {
			t.Errorf("Should have executed %d, got %d instead for replica %d", blockHeightExpected, blockHeight, i)
		}
	}
}

func TestFallBehind(t *testing.T) {
	validatorCount := 4
	net := makeTestnet(validatorCount, func(inst *instance) {
		makeTestnetPbftCore(inst)
		inst.pbft.K = 2
		inst.pbft.L = 2 * inst.pbft.K
	})
	defer net.close()

	execReq := func(iter int64, skipThree bool) {
		// Create a message of type `OpenchainMessage_CHAIN_TRANSACTION`
		txTime := &gp.Timestamp{Seconds: iter, Nanos: 0}
		tx := &pb.Transaction{Type: pb.Transaction_CHAINCODE_NEW, Timestamp: txTime}
		txPacked, err := proto.Marshal(tx)
		if err != nil {
			t.Fatalf("Failed to marshal TX block: %s", err)
		}

		msg := &Message{&Message_Request{&Request{Payload: txPacked, ReplicaId: uint64(generateBroadcaster(validatorCount))}}}

		err = net.replicas[0].pbft.recvMsgSync(msg, msg.GetRequest().ReplicaId)
		if err != nil {
			t.Fatalf("Request failed: %s", err)
		}

		if skipThree {
			// Send the request for consensus to everone but replica 3
			net.filterFn = func(src, replica int, msg []byte) []byte {
				if src != -1 && replica == 3 {
					return nil
				}

				return msg
			}
		} else {
			// Send the request for consensus to everone
			net.filterFn = nil
		}
		err = net.process()

		if err != nil {
			t.Fatalf("Processing failed: %s", err)
		}
	}

	inst := net.replicas[3].pbft

	// Send enough requests to get to a checkpoint quorum certificate with sequence number L+K
	execReq(1, true)
	for request := int64(2); uint64(request) <= inst.L+inst.K; request++ {
		execReq(request, false)
	}

	if !inst.sts.InProgress() {
		t.Fatalf("Replica did not detect that it has fallen behind.")
	}

	if len(inst.chkpts) != 0 {
		t.Fatalf("Expected no checkpoints, found %d", len(inst.chkpts))
	}

	if inst.h != inst.L+inst.K {
		t.Fatalf("Expected low water mark to be %d, got %d", inst.L+inst.K, inst.h)
	}

	// Send enough requests to get to a weak checkpoint certificate certain with sequence number L+K*2
	for request := int64(inst.L + inst.K + 1); uint64(request) <= inst.L+inst.K*2; request++ {
		execReq(request, false)
	}

	success := false

	for i := 0; i < 200; i++ { // Loops for up to 2 seconds waiting
		time.Sleep(10 * time.Millisecond)
		if !inst.sts.InProgress() {
			success = true
			break
		}
	}

	if !success {
		t.Fatalf("Request failed to complete state transfer within 2 seconds")
	}

	execReq(int64(inst.L+inst.K*2+1), false)

	if inst.lastExec != inst.L+inst.K*2+1 {
		t.Fatalf("Replica did not begin participating normally after state transfer completed")
	}
}

func executeStateTransferFromPBFT(pbft *pbftCore, ml *MockLedger, blockNumber, sequenceNumber uint64, mrls *map[pb.PeerID]*MockRemoteLedger) error {

	var chkpt *Checkpoint

	for i := uint64(1); i <= 3; i++ {
		chkpt = &Checkpoint{
			SequenceNumber: sequenceNumber - i,
			ReplicaId:      i,
			BlockNumber:    blockNumber - i,
			BlockHash:      base64.StdEncoding.EncodeToString(SimpleGetBlockHash(blockNumber - i)),
		}
		handle, _ := getValidatorHandle(uint64(i))
		(*mrls)[*handle].blockHeight = blockNumber - 2
		pbft.witnessCheckpoint(chkpt)
	}

	if !pbft.sts.InProgress() {
		return fmt.Errorf("Replica did not detect itself falling behind to initiate the state transfer")
	}

	result := pbft.sts.CompletionChannel()

	for i := 1; i < pbft.replicaCount; i++ {
		chkpt = &Checkpoint{
			SequenceNumber: sequenceNumber,
			ReplicaId:      uint64(i),
			BlockNumber:    blockNumber,
			BlockHash:      base64.StdEncoding.EncodeToString(SimpleGetBlockHash(blockNumber)),
		}
		handle, _ := getValidatorHandle(uint64(i))
		(*mrls)[*handle].blockHeight = blockNumber + 1
		pbft.checkpointStore[*chkpt] = true
	}

	pbft.witnessCheckpointWeakCert(chkpt)

	select {
	case <-time.After(time.Second * 2):
		return fmt.Errorf("Timed out waiting for state to catch up, error in state transfer")
	case <-result:
		// Do nothing, continue the test
	}

	if size, _ := pbft.ledger.GetBlockchainSize(); size != blockNumber+1 { // Will never fail
		return fmt.Errorf("Blockchain should be caught up to block %d, but is only %d tall", blockNumber, size)
	}

	block, err := pbft.ledger.GetBlock(blockNumber)

	if nil != err {
		return fmt.Errorf("Error retrieving last block in the mock chain.")
	}

	if stateHash, _ := pbft.ledger.GetCurrentStateHash(); !bytes.Equal(stateHash, block.StateHash) {
		return fmt.Errorf("Current state does not validate against the latest block.")
	}

	return nil
}

func TestCatchupFromPBFTSimple(t *testing.T) {
	rols := make(map[pb.PeerID]consensus.ReadOnlyLedger)
	mrls := make(map[pb.PeerID]*MockRemoteLedger)
	for i := uint64(0); i <= 3; i++ {
		peerID, _ := getValidatorHandle(i)
		l := &MockRemoteLedger{}
		rols[*peerID] = l
		mrls[*peerID] = l
	}

	// Test from blockheight of 1, with valid genesis block
	ml := NewMockLedger(&rols, nil)
	ml.PutBlock(0, SimpleGetBlock(0))
	config := loadConfig()
	pbft := newPbftCore(0, config, nil, ml)
	pbft.K = 2
	pbft.L = 4
	pbft.replicaCount = 4

	if err := executeStateTransferFromPBFT(pbft, ml, 7, 10, &mrls); nil != err {
		t.Fatalf("TestCatchupFromPBFT simple case: %s", err)
	}
}

func TestCatchupFromPBFTDivergentSeqBlock(t *testing.T) {
	rols := make(map[pb.PeerID]consensus.ReadOnlyLedger)
	mrls := make(map[pb.PeerID]*MockRemoteLedger)
	for i := uint64(0); i <= 3; i++ {
		peerID, _ := getValidatorHandle(i)
		l := &MockRemoteLedger{}
		rols[*peerID] = l
		mrls[*peerID] = l
	}

	// Test from blockheight of 1, with valid genesis block
	ml := NewMockLedger(&rols, nil)
	ml.PutBlock(0, SimpleGetBlock(0))
	config := loadConfig()
	pbft := newPbftCore(0, config, nil, ml)
	pbft.K = 2
	pbft.L = 4
	pbft.replicaCount = 4

	// Test to make sure that the block number and sequence number can diverge
	if err := executeStateTransferFromPBFT(pbft, ml, 7, 100, &mrls); nil != err {
		t.Fatalf("TestCatchupFromPBFTDivergentSeqBlock separated block/seqnumber: %s", err)
	}
}<|MERGE_RESOLUTION|>--- conflicted
+++ resolved
@@ -607,18 +607,13 @@
 
 	// This will eventually trigger 1's request timeout
 	// We check that one single timed out replica will not keep trying to change views by itself
-<<<<<<< HEAD
 	net.replicas[1].pbft.receive(msgPacked, broadcaster)
-	time.Sleep(1000 * time.Millisecond)
-=======
-	net.replicas[1].pbft.receive(msgPacked)
 	fmt.Println("Debug: Sleeping 1")
 	for i := 0; i < 5; i++ {
 		<-ticker.C // Let the timeout interval pass twice to ensure it fires for replica 1
 		fmt.Println("Debug: (still) Sleeping 1")
 	}
 	fmt.Println("Debug: Waking 1")
->>>>>>> f3b496f3
 
 	// This will eventually trigger 3's request timeout, which will lead to a view change to 1.
 	// However, we disable 1, which will disable the new-view going through.
@@ -628,11 +623,7 @@
 	// the replicas that never saw the request (e.g. 0)
 	// Finally, 3 will be new primary and pre-prepare the missing request.
 	replica1Disabled = true
-<<<<<<< HEAD
 	net.replicas[3].pbft.receive(msgPacked, broadcaster)
-	time.Sleep(1000 * time.Millisecond)
-=======
-	net.replicas[3].pbft.receive(msgPacked)
 	fmt.Println("Debug: Sleeping 2")
 	for i := 0; i < 10; i++ {
 		fmt.Println("Debug: (still) Sleeping 2")
@@ -641,7 +632,6 @@
 	fmt.Println("Debug: Waking 2")
 
 	ticker.Stop()
->>>>>>> f3b496f3
 
 	net.close()
 	for i, inst := range net.replicas {
