--- conflicted
+++ resolved
@@ -46,17 +46,11 @@
 	net := makeTestnet(validatorCount, makeTestnetSieve)
 	defer net.close()
 
-<<<<<<< HEAD
-	err := net.replicas[1].consenter.RecvMsg(createExternalRequest(1), net.handles[generateBroadcaster(validatorCount)])
-	if err != nil {
-		t.Fatalf("External request was not processed by backup: %v", err)
-	}
-=======
 	req1 := createExternalRequest(1)
-	net.replicas[1].consenter.RecvMsg(req1)
+	net.replicas[1].consenter.RecvMsg(req1, net.handles[generateBroadcaster(validatorCount)])
 	net.process()
 	req0 := createExternalRequest(2)
-	net.replicas[0].consenter.RecvMsg(req0)
+	net.replicas[0].consenter.RecvMsg(req0, net.handles[generateBroadcaster(validatorCount)])
 	net.process()
 
 	testblock := func(inst *instance, blockNo uint64, msg *pb.OpenchainMessage) {
@@ -68,7 +62,6 @@
 		if len(txs) != 1 {
 			t.Fatalf("Replica %d block 1 contains %d transactions, expected 1", inst.id, len(txs))
 		}
->>>>>>> 089388f5
 
 		msgTx := &pb.Transaction{}
 		proto.Unmarshal(msg.Payload, msgTx)
