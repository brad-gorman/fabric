/*
Licensed to the Apache Software Foundation (ASF) under one
or more contributor license agreements.  See the NOTICE file
distributed with this work for additional information
regarding copyright ownership.  The ASF licenses this file
to you under the Apache License, Version 2.0 (the
"License"); you may not use this file except in compliance
with the License.  You may obtain a copy of the License at

  http://www.apache.org/licenses/LICENSE-2.0

Unless required by applicable law or agreed to in writing,
software distributed under the License is distributed on an
"AS IS" BASIS, WITHOUT WARRANTIES OR CONDITIONS OF ANY
KIND, either express or implied.  See the License for the
specific language governing permissions and limitations
under the License.
*/

package helper

import (
	"fmt"

	"github.com/spf13/viper"
	"golang.org/x/net/context"

	"github.com/openblockchain/obc-peer/openchain/chaincode"
	"github.com/openblockchain/obc-peer/openchain/consensus"
<<<<<<< HEAD
	"github.com/openblockchain/obc-peer/openchain/ledger"
=======
	crypto "github.com/openblockchain/obc-peer/openchain/crypto"
	"github.com/openblockchain/obc-peer/openchain/ledger"
	"github.com/openblockchain/obc-peer/openchain/ledger/statemgmt"
>>>>>>> 704fe567
	"github.com/openblockchain/obc-peer/openchain/peer"
	pb "github.com/openblockchain/obc-peer/protos"
)

// Helper contains the reference to the peer's MessageHandlerCoordinator
type Helper struct {
	coordinator peer.MessageHandlerCoordinator
	secOn       bool
	secHelper   crypto.Peer
}

// NewHelper constructs the consensus helper object
func NewHelper(mhc peer.MessageHandlerCoordinator) consensus.CPI {
	return &Helper{coordinator: mhc,
		secOn:     viper.GetBool("security.enabled"),
		secHelper: mhc.GetSecHelper()}
}

// GetNetworkInfo returns the PeerEndpoints of the current validator and the entire validating network
func (h *Helper) GetNetworkInfo() (self *pb.PeerEndpoint, network []*pb.PeerEndpoint, err error) {
	ep, err := h.coordinator.GetPeerEndpoint()
	if err != nil {
		return self, network, fmt.Errorf("Couldn't retrieve own endpoint: %v", err)
	}
	self = ep

<<<<<<< HEAD
// GetReplicaHash returns the crypto IDs of the current replica and the whole network
// TODO func (h *Helper) GetReplicaHash() (self []byte, network [][]byte, err error) {
// ATTN: Until the crypto package is integrated, this functions returns
// the <IP:port>s of the current replica and the whole network instead
func (h *Helper) GetReplicaHash() (self string, network []string, err error) {
	// v, _ := h.coordinator.GetValidator()
	// self = v.GetID()
	peer, err := peer.GetPeerEndpoint()
	if err != nil {
		return "", nil, err
	}
	self = peer.Address

	config := viper.New()
	config.SetConfigName("openchain")
	config.AddConfigPath("./")
	err = config.ReadInConfig()
	if err != nil {
		err = fmt.Errorf("Fatal error reading root config: %s", err)
		return self, nil, err
	}

	// encodedHashes := config.GetStringSlice("peer.validator.replicas.hashes")
	/* network = make([][]byte, len(encodedHashes))
	for i, v := range encodedHashes {
		network[i], _ = base64.StdEncoding.DecodeString(v)
	} */
	network = config.GetStringSlice("peer.validator.replicas.ips")

	return self, network, nil
}

// GetReplicaID returns the uint handle corresponding to a replica address
// TODO func (h *Helper) GetReplicaID(hash []byte) (id uint64, err error) {
func (h *Helper) GetReplicaID(addr string) (id uint64, err error) {
	_, network, err := h.GetReplicaHash()
=======
	peersMsg, err := h.coordinator.GetPeers()
	if err != nil {
		return self, network, fmt.Errorf("Couldn't retrieve list of peers: %v", err)
	}
	peers := peersMsg.GetPeers()
	for _, endpoint := range peers {
		if endpoint.Type == pb.PeerEndpoint_VALIDATOR {
			network = append(network, endpoint)
		}
	}
	network = append(network, self)

	return
}

// GetNetworkHandles returns the PeerIDs of the current validator and the entire validating network
func (h *Helper) GetNetworkHandles() (self *pb.PeerID, network []*pb.PeerID, err error) {
	selfEP, networkEP, err := h.GetNetworkInfo()
>>>>>>> 704fe567
	if err != nil {
		return self, network, fmt.Errorf("Couldn't retrieve validating network's endpoints: %v", err)
	}
<<<<<<< HEAD
	for i, v := range network {
		// if bytes.Equal(v, hash) {
		if v == addr {
			return uint64(i), nil
		}
	}

	//err = fmt.Errorf("Couldn't find crypto ID in list of VP IDs given in config")
	err = fmt.Errorf("Couldn't find IP:port in list of VP addresses given in config")
	return uint64(0), err
=======

	self = selfEP.ID

	for _, endpoint := range networkEP {
		network = append(network, endpoint.ID)
	}
	network = append(network, self)

	return
>>>>>>> 704fe567
}

// Broadcast sends a message to all validating peers
func (h *Helper) Broadcast(msg *pb.OpenchainMessage) error {
	errors := h.coordinator.Broadcast(msg)
	if len(errors) > 0 {
		return fmt.Errorf("Couldn't broadcast successfully")
	}
	return nil
}

// Unicast sends a message to a specified receiver
func (h *Helper) Unicast(msg *pb.OpenchainMessage, receiverHandle *pb.PeerID) error {
	return h.coordinator.Unicast(msg, receiverHandle)
}

// Sign a message with this validator's signing key
func (h *Helper) Sign(msg []byte) ([]byte, error) {
	if h.secOn {
		return h.secHelper.Sign(msg)
	}
	logger.Debug("Security is disabled")
	return msg, nil
}

// Verify that the given signature is valid under the given replicaID's verification key
// If replicaID is nil, use this validator's verification key
// If the signature is valid, the function should return nil
func (h *Helper) Verify(replicaID *pb.PeerID, signature []byte, message []byte) error {
	if !h.secOn {
		logger.Debug("Security is disabled")
		return nil
	}

	logger.Debug("Verify message from: %v", replicaID.Name)
	_, network, err := h.GetNetworkInfo()
	if err != nil {
		return fmt.Errorf("Couldn't retrieve validating network's endpoints: %v", err)
	}

	// check that the sender is a valid replica
	// if so, call crypto verify() with that endpoint's pkiID
	for _, endpoint := range network {
		logger.Debug("Endpoint name: %v", endpoint.ID.Name)
		if *replicaID == *endpoint.ID {
			cryptoID := endpoint.PkiID
			return h.secHelper.Verify(cryptoID, signature, message)
		}
	}
	return fmt.Errorf("Could not verify message from %s (unknown peer)", replicaID.Name)
}

// BeginTxBatch gets invoked when the next round
// of transaction-batch execution begins
func (h *Helper) BeginTxBatch(id interface{}) error {
	ledger, err := ledger.GetLedger()
	if err != nil {
		return fmt.Errorf("Failed to get the ledger: %v", err)
	}
	if err := ledger.BeginTxBatch(id); err != nil {
		return fmt.Errorf("Failed to begin transaction with the ledger: %v", err)
	}
	return nil
}

<<<<<<< HEAD
// BeginTxBatch gets invoked when the next round of transaction-batch
// execution begins.
func (h *Helper) BeginTxBatch(id interface{}) error {
	ledger, err := ledger.GetLedger()
	if err != nil {
		return fmt.Errorf("Fail to get the ledger: %v", err)
	}
	if err := ledger.BeginTxBatch(id); err != nil {
		return fmt.Errorf("Fail to begin transaction with the ledger: %v", err)
	}
	return nil
}

=======
>>>>>>> 704fe567
// ExecTXs executes all the transactions listed in the txs array
// one-by-one. If all the executions are successful, it returns
// the candidate global state hash, and nil error array.
func (h *Helper) ExecTXs(txs []*pb.Transaction) ([]byte, []error) {
<<<<<<< HEAD
	return chaincode.ExecuteTransactions(context.Background(), chaincode.DefaultChain, txs, h.coordinator.GetSecHelper())
=======
	// The secHelper is set during creat ChaincodeSupport, so we don't need this step
	// cxt := context.WithValue(context.Background(), "security", h.coordinator.GetSecHelper())
	return chaincode.ExecuteTransactions(context.Background(), chaincode.DefaultChain, txs)
>>>>>>> 704fe567
}

// CommitTxBatch gets invoked when the current transaction-batch needs
// to be committed. This function returns successfully iff the
// transactions details and state changes (that may have happened
// during execution of this transaction-batch) have been committed to
// permanent storage.
<<<<<<< HEAD
func (h *Helper) CommitTxBatch(id interface{}, transactions []*pb.Transaction, proof []byte) error {
	ledger, err := ledger.GetLedger()
	if err != nil {
		return fmt.Errorf("Fail to get the ledger: %v", err)
	}
	if err := ledger.CommitTxBatch(id, transactions, proof); err != nil {
		return fmt.Errorf("Fail to commit transaction to the ledger: %v", err)
=======
func (h *Helper) CommitTxBatch(id interface{}, transactions []*pb.Transaction, transactionsResults []*pb.TransactionResult, metadata []byte) error {
	ledger, err := ledger.GetLedger()
	if err != nil {
		return fmt.Errorf("Failed to get the ledger: %v", err)
	}
	if err := ledger.CommitTxBatch(id, transactions, nil, metadata); err != nil {
		return fmt.Errorf("Failed to commit transaction to the ledger: %v", err)
>>>>>>> 704fe567
	}
	return nil
}

// RollbackTxBatch discards all the state changes that may have taken
<<<<<<< HEAD
// place during the execution of current transaction-batch.
func (h *Helper) RollbackTxBatch(id interface{}) error {
	ledger, err := ledger.GetLedger()
	if err != nil {
		return fmt.Errorf("Fail to get the ledger: %v", err)
	}
	if err := ledger.RollbackTxBatch(id); err != nil {
		return fmt.Errorf("Fail to rollback transaction with the ledger: %v", err)
	}
	return nil
=======
// place during the execution of current transaction-batch
func (h *Helper) RollbackTxBatch(id interface{}) error {
	ledger, err := ledger.GetLedger()
	if err != nil {
		return fmt.Errorf("Failed to get the ledger: %v", err)
	}
	if err := ledger.RollbackTxBatch(id); err != nil {
		return fmt.Errorf("Failed to rollback transaction with the ledger: %v", err)
	}
	return nil
}

// PreviewCommitTxBatchBlock retrieves a preview copy of the block that would be inserted into the ledger if CommitTxBatch were invoked.
// As a preview copy, it only guarantees that the hashable portions of the block will match the committed block.  Consequently,
// this preview block should only be used for hash computations and never distributed, passed into PutBlock, etc..
// The guarantee of hashable equality will be violated if additional ExecTXs calls are invoked.
func (h *Helper) PreviewCommitTxBatchBlock(id interface{}, txs []*pb.Transaction, metadata []byte) (*pb.Block, error) {
	ledger, err := ledger.GetLedger()
	if err != nil {
		return nil, fmt.Errorf("Failed to get the ledger: %v", err)
	}
	block, err := ledger.GetTXBatchPreviewBlock(id, txs, metadata)
	if err != nil {
		return nil, fmt.Errorf("Failed to commit transaction to the ledger: %v", err)
	}
	return block, err
}

// GetBlock returns a block from the chain
func (h *Helper) GetBlock(blockNumber uint64) (block *pb.Block, err error) {
	ledger, err := ledger.GetLedger()
	if err != nil {
		return nil, fmt.Errorf("Failed to get the ledger :%v", err)
	}
	return ledger.GetBlockByNumber(blockNumber)
}

// GetCurrentStateHash returns the current/temporary state hash
func (h *Helper) GetCurrentStateHash() (stateHash []byte, err error) {
	ledger, err := ledger.GetLedger()
	if err != nil {
		return nil, fmt.Errorf("Failed to get the ledger :%v", err)
	}
	return ledger.GetTempStateHash()
}

// GetBlockchainSize returns the current size of the blockchain
func (h *Helper) GetBlockchainSize() (uint64, error) {
	ledger, err := ledger.GetLedger()
	if err != nil {
		return 0, fmt.Errorf("Failed to get the ledger :%v", err)
	}
	return ledger.GetBlockchainSize(), nil
}

// HashBlock returns the hash of the included block, useful for mocking
func (h *Helper) HashBlock(block *pb.Block) ([]byte, error) {
	return block.GetHash()
}

// PutBlock inserts a raw block into the blockchain at the specified index, nearly no error checking is performed
func (h *Helper) PutBlock(blockNumber uint64, block *pb.Block) error {
	ledger, err := ledger.GetLedger()
	if err != nil {
		return fmt.Errorf("Failed to get the ledger :%v", err)
	}
	return ledger.PutRawBlock(block, blockNumber)
}

// ApplyStateDelta applies a state delta to the current state
// The result of this function can be retrieved using GetCurrentStateDelta
// To commit the result, call CommitStateDelta, or to roll it back
// call RollbackStateDelta
func (h *Helper) ApplyStateDelta(id interface{}, delta *statemgmt.StateDelta) error {
	ledger, err := ledger.GetLedger()
	if err != nil {
		return fmt.Errorf("Failed to get the ledger :%v", err)
	}
	return ledger.ApplyStateDelta(id, delta)
}

// CommitStateDelta makes the result of ApplyStateDelta permanent
// and releases the resources necessary to rollback the delta
func (h *Helper) CommitStateDelta(id interface{}) error {
	ledger, err := ledger.GetLedger()
	if err != nil {
		return fmt.Errorf("Failed to get the ledger :%v", err)
	}
	return ledger.CommitStateDelta(id)
}

// RollbackStateDelta undoes the results of ApplyStateDelta to revert
// the current state back to the state before ApplyStateDelta was invoked
func (h *Helper) RollbackStateDelta(id interface{}) error {
	ledger, err := ledger.GetLedger()
	if err != nil {
		return fmt.Errorf("Failed to get the ledger :%v", err)
	}
	return ledger.RollbackStateDelta(id)
}

// EmptyState completely empties the state and prepares it to restore a snapshot
func (h *Helper) EmptyState() error {
	ledger, err := ledger.GetLedger()
	if err != nil {
		return fmt.Errorf("Failed to get the ledger :%v", err)
	}
	return ledger.DeleteALLStateKeysAndValues()
}

// VerifyBlockchain checks the integrity of the blockchain between indices start and finish,
// returning the first block who's PreviousBlockHash field does not match the hash of the previous block
func (h *Helper) VerifyBlockchain(start, finish uint64) (uint64, error) {
	ledger, err := ledger.GetLedger()
	if err != nil {
		return finish, fmt.Errorf("Failed to get the ledger :%v", err)
	}
	return ledger.VerifyChain(start, finish)
}

func (h *Helper) getRemoteLedger(peerID *pb.PeerID) (peer.RemoteLedger, error) {
	remoteLedger, err := h.coordinator.GetRemoteLedger(peerID)
	if nil != err {
		return nil, fmt.Errorf("Error retrieving the remote ledger for the given handle '%s' : %s", peerID, err)
	}

	return remoteLedger, nil
}

// GetRemoteBlocks will return a channel to stream blocks from the desired replicaID
func (h *Helper) GetRemoteBlocks(replicaID *pb.PeerID, start, finish uint64) (<-chan *pb.SyncBlocks, error) {
	remoteLedger, err := h.getRemoteLedger(replicaID)
	if nil != err {
		return nil, err
	}
	return remoteLedger.RequestBlocks(&pb.SyncBlockRange{
		Start: start,
		End:   finish,
	})
}

// GetRemoteStateSnapshot will return a channel to stream a state snapshot from the desired replicaID
func (h *Helper) GetRemoteStateSnapshot(replicaID *pb.PeerID) (<-chan *pb.SyncStateSnapshot, error) {
	remoteLedger, err := h.getRemoteLedger(replicaID)
	if nil != err {
		return nil, err
	}
	return remoteLedger.RequestStateSnapshot()
}

// GetRemoteStateDeltas will return a channel to stream a state snapshot deltas from the desired replicaID
func (h *Helper) GetRemoteStateDeltas(replicaID *pb.PeerID, start, finish uint64) (<-chan *pb.SyncStateDeltas, error) {
	remoteLedger, err := h.getRemoteLedger(replicaID)
	if nil != err {
		return nil, err
	}
	return remoteLedger.RequestStateDeltas(&pb.SyncBlockRange{
		Start: start,
		End:   finish,
	})
>>>>>>> 704fe567
}<|MERGE_RESOLUTION|>--- conflicted
+++ resolved
@@ -27,13 +27,9 @@
 
 	"github.com/openblockchain/obc-peer/openchain/chaincode"
 	"github.com/openblockchain/obc-peer/openchain/consensus"
-<<<<<<< HEAD
-	"github.com/openblockchain/obc-peer/openchain/ledger"
-=======
 	crypto "github.com/openblockchain/obc-peer/openchain/crypto"
 	"github.com/openblockchain/obc-peer/openchain/ledger"
 	"github.com/openblockchain/obc-peer/openchain/ledger/statemgmt"
->>>>>>> 704fe567
 	"github.com/openblockchain/obc-peer/openchain/peer"
 	pb "github.com/openblockchain/obc-peer/protos"
 )
@@ -60,44 +56,6 @@
 	}
 	self = ep
 
-<<<<<<< HEAD
-// GetReplicaHash returns the crypto IDs of the current replica and the whole network
-// TODO func (h *Helper) GetReplicaHash() (self []byte, network [][]byte, err error) {
-// ATTN: Until the crypto package is integrated, this functions returns
-// the <IP:port>s of the current replica and the whole network instead
-func (h *Helper) GetReplicaHash() (self string, network []string, err error) {
-	// v, _ := h.coordinator.GetValidator()
-	// self = v.GetID()
-	peer, err := peer.GetPeerEndpoint()
-	if err != nil {
-		return "", nil, err
-	}
-	self = peer.Address
-
-	config := viper.New()
-	config.SetConfigName("openchain")
-	config.AddConfigPath("./")
-	err = config.ReadInConfig()
-	if err != nil {
-		err = fmt.Errorf("Fatal error reading root config: %s", err)
-		return self, nil, err
-	}
-
-	// encodedHashes := config.GetStringSlice("peer.validator.replicas.hashes")
-	/* network = make([][]byte, len(encodedHashes))
-	for i, v := range encodedHashes {
-		network[i], _ = base64.StdEncoding.DecodeString(v)
-	} */
-	network = config.GetStringSlice("peer.validator.replicas.ips")
-
-	return self, network, nil
-}
-
-// GetReplicaID returns the uint handle corresponding to a replica address
-// TODO func (h *Helper) GetReplicaID(hash []byte) (id uint64, err error) {
-func (h *Helper) GetReplicaID(addr string) (id uint64, err error) {
-	_, network, err := h.GetReplicaHash()
-=======
 	peersMsg, err := h.coordinator.GetPeers()
 	if err != nil {
 		return self, network, fmt.Errorf("Couldn't retrieve list of peers: %v", err)
@@ -116,22 +74,9 @@
 // GetNetworkHandles returns the PeerIDs of the current validator and the entire validating network
 func (h *Helper) GetNetworkHandles() (self *pb.PeerID, network []*pb.PeerID, err error) {
 	selfEP, networkEP, err := h.GetNetworkInfo()
->>>>>>> 704fe567
 	if err != nil {
 		return self, network, fmt.Errorf("Couldn't retrieve validating network's endpoints: %v", err)
 	}
-<<<<<<< HEAD
-	for i, v := range network {
-		// if bytes.Equal(v, hash) {
-		if v == addr {
-			return uint64(i), nil
-		}
-	}
-
-	//err = fmt.Errorf("Couldn't find crypto ID in list of VP IDs given in config")
-	err = fmt.Errorf("Couldn't find IP:port in list of VP addresses given in config")
-	return uint64(0), err
-=======
 
 	self = selfEP.ID
 
@@ -141,7 +86,6 @@
 	network = append(network, self)
 
 	return
->>>>>>> 704fe567
 }
 
 // Broadcast sends a message to all validating peers
@@ -207,33 +151,13 @@
 	return nil
 }
 
-<<<<<<< HEAD
-// BeginTxBatch gets invoked when the next round of transaction-batch
-// execution begins.
-func (h *Helper) BeginTxBatch(id interface{}) error {
-	ledger, err := ledger.GetLedger()
-	if err != nil {
-		return fmt.Errorf("Fail to get the ledger: %v", err)
-	}
-	if err := ledger.BeginTxBatch(id); err != nil {
-		return fmt.Errorf("Fail to begin transaction with the ledger: %v", err)
-	}
-	return nil
-}
-
-=======
->>>>>>> 704fe567
 // ExecTXs executes all the transactions listed in the txs array
 // one-by-one. If all the executions are successful, it returns
 // the candidate global state hash, and nil error array.
 func (h *Helper) ExecTXs(txs []*pb.Transaction) ([]byte, []error) {
-<<<<<<< HEAD
-	return chaincode.ExecuteTransactions(context.Background(), chaincode.DefaultChain, txs, h.coordinator.GetSecHelper())
-=======
 	// The secHelper is set during creat ChaincodeSupport, so we don't need this step
 	// cxt := context.WithValue(context.Background(), "security", h.coordinator.GetSecHelper())
 	return chaincode.ExecuteTransactions(context.Background(), chaincode.DefaultChain, txs)
->>>>>>> 704fe567
 }
 
 // CommitTxBatch gets invoked when the current transaction-batch needs
@@ -241,15 +165,6 @@
 // transactions details and state changes (that may have happened
 // during execution of this transaction-batch) have been committed to
 // permanent storage.
-<<<<<<< HEAD
-func (h *Helper) CommitTxBatch(id interface{}, transactions []*pb.Transaction, proof []byte) error {
-	ledger, err := ledger.GetLedger()
-	if err != nil {
-		return fmt.Errorf("Fail to get the ledger: %v", err)
-	}
-	if err := ledger.CommitTxBatch(id, transactions, proof); err != nil {
-		return fmt.Errorf("Fail to commit transaction to the ledger: %v", err)
-=======
 func (h *Helper) CommitTxBatch(id interface{}, transactions []*pb.Transaction, transactionsResults []*pb.TransactionResult, metadata []byte) error {
 	ledger, err := ledger.GetLedger()
 	if err != nil {
@@ -257,24 +172,11 @@
 	}
 	if err := ledger.CommitTxBatch(id, transactions, nil, metadata); err != nil {
 		return fmt.Errorf("Failed to commit transaction to the ledger: %v", err)
->>>>>>> 704fe567
 	}
 	return nil
 }
 
 // RollbackTxBatch discards all the state changes that may have taken
-<<<<<<< HEAD
-// place during the execution of current transaction-batch.
-func (h *Helper) RollbackTxBatch(id interface{}) error {
-	ledger, err := ledger.GetLedger()
-	if err != nil {
-		return fmt.Errorf("Fail to get the ledger: %v", err)
-	}
-	if err := ledger.RollbackTxBatch(id); err != nil {
-		return fmt.Errorf("Fail to rollback transaction with the ledger: %v", err)
-	}
-	return nil
-=======
 // place during the execution of current transaction-batch
 func (h *Helper) RollbackTxBatch(id interface{}) error {
 	ledger, err := ledger.GetLedger()
@@ -435,5 +337,4 @@
 		Start: start,
 		End:   finish,
 	})
->>>>>>> 704fe567
 }