--- conflicted
+++ resolved
@@ -23,12 +23,9 @@
 	"fmt"
 	"github.com/golang/protobuf/proto"
 	"github.com/op/go-logging"
-<<<<<<< HEAD
-=======
 
 	"github.com/openblockchain/obc-peer/openchain/consensus"
 	pb "github.com/openblockchain/obc-peer/protos"
->>>>>>> 588a8186
 )
 
 var noopsLogger = logging.MustGetLogger("noops")
@@ -45,26 +42,6 @@
 	return i
 }
 
-<<<<<<< HEAD
-// Request is the main entry into the consensus plugin.  `txs` will be
-// passed to CPI.ExecTXs once consensus is reached.
-func (i *Noops) Request(txs []byte) (err error) {
-	logger.Info("Request received")
-
-	err = i.cpi.Broadcast(txs) // broadcast to others so they can exec the tx
-	if err == nil {
-		err = i.RecvMsg(txs) // process locally as well
-	}
-
-	return
-}
-
-// RecvMsg receives messages transmitted by CPI.Broadcast or CPI.Unicast.
-func (i *Noops) RecvMsg(msg []byte) (err error) {
-	logger.Info("Message received")
-
-	return nil // cpi.ExecTXs(ctx context.Context, txs []*pb.Transaction) ([]byte, []error)
-=======
 // RecvMsg is called when there is a pb.OpenchainMessage_REQUEST message
 // @return true if processed and false otherwise
 func (i *Noops) RecvMsg(msg *pb.OpenchainMessage) error {
@@ -97,5 +74,4 @@
 		}
 	}
 	return nil
->>>>>>> 588a8186
 }