---
###############################################################################
#
#    CLI section
#
###############################################################################
cli:

    # The address that the cli process will use for callbacks from chaincodes
    address: 0.0.0.0:30304



###############################################################################
#
#    REST section
#
###############################################################################
rest:

    # The address that the REST service will listen on for incoming requests.
    address: 0.0.0.0:5000



###############################################################################
#
#    Peer section
#
###############################################################################
peer:

    # Peeer Version following version semantics as described here http://semver.org/
    # The Peer supplies this version in communications with other Peers
    version:  0.1.0

    # The Peer id is used for identifying this Peer instance.
    id: jdoe

    # The privateKey to be used by this peer
    privateKey: 794ef087680e2494fa4918fd8fb80fb284b50b57d321a31423fe42b9ccf6216047cea0b66fe8365a8e3f2a8140c6866cc45852e63124668bee1daa9c97da0c2a

    # The networkId allows for logical seperation of networks
    # networkId: dev
    # networkId: test
    networkId: dev

    Dockerfile:  |
        from golang:1.5.1
        ENV GO15VENDOREXPERIMENT=1
        # Install RocksDB
        RUN cd /opt  && git clone --branch v4.1 --single-branch --depth 1 https://github.com/facebook/rocksdb.git && cd rocksdb
        WORKDIR /opt/rocksdb
        RUN make shared_lib
        ENV LD_LIBRARY_PATH=/opt/rocksdb:$LD_LIBRARY_PATH
        RUN apt-get update && apt-get install -y \
            libsnappy-dev      \
            zlib1g-dev         \
            libbz2-dev
        # Copy GOPATH src and install Peer
        COPY src $GOPATH/src
        RUN mkdir -p /var/openchain/db
        WORKDIR $GOPATH/src/github.com/openblockchain/obc-peer/
        RUN CGO_CFLAGS="-I/opt/rocksdb/include" CGO_LDFLAGS="-L/opt/rocksdb -lrocksdb -lstdc++ -lm -lz -lbz2 -lsnappy" go install && cp $GOPATH/src/github.com/openblockchain/obc-peer/openchain.yaml $GOPATH/bin

    # The Address this Peer will bind to for providing services
    address: 0.0.0.0:30303
    # Whether the Peer should programmatically determine the address to bind to. This case is useful for docker containers.
    addressAutoDetect: false


    # Logging settings
    logging:
        # Logging level, can be one of [error|warning|info|debug]
        # One of: CRITICAL | ERROR | WARNING | NOTICE | INFO | DEBUG
        level: DEBUG

    # Peer port to accept connections on
    port:    30303
    # Peer's setting for GOMAXPROCS
    gomaxprocs: 2
    workers: 2

    # Validator defines whether this peer is a validating peer or not, and if
    # it is enabled, what consensus plugin to load
    validator:
        enabled: true

        # Consensus plugin to use. The value is the name of the plugin, e.g. pbft, noops
        consensus: noops

        # List of validating peers. For MVP, assume list is static.
        replicas: 172.17.0.2:30303 172.17.0.3:30303 172.17.0.4:30303 172.17.0.5:30303

    # TLS Settings for p2p communications
    tls:
        enabled:  false
        cert:
            file: testdata/server1.pem
        key:
            file: testdata/server1.key
        # The server name use to verify the hostname returned by TLS handshake
        server-host-override:

    # Peer discovery settings.  Controls how this peer discovers other peers
    discovery:

        # The root nodes are used for bootstrapping purposes, and generally supplied through ENV variables
        rootnode:

        # The duration of time between attempts to asks peers for their connected peers
        period:  5s

        ## leaving this in for example of sub map entry
        # testNodes:
        #    - node   : 1
        #      ip     : 127.0.0.1
        #      port   : 30303
        #    - node   : 2
        #      ip     : 127.0.0.1
        #      port   : 30303

        # Should the discovered nodes and their reputations
        # be stored in DB and persisted between restarts
        persist:    true

        # if peer discovery is off
        # the peer window will show
        # only what retrieved by active
        # peer [true/false]
        enabled:    true

        # number of workers that
        # tastes the peers for being
        # online [1..10]
        workers: 8

        # the period in seconds with which the discovery
        # tries to reconnect to successful nodes
        # 0 means the nodes are not reconnected
        touchPeriod: 600

        # the maximum nuber of nodes to reconnect to
        # -1 for unlimited
        touchMaxNodes: 100

    # Path on the file system where peer will store data
    fileSystemPath: /var/openchain/production

### NOTE: The validator section below is not needed and will be removed - BN
###############################################################################
#
#    Validator section
#
###############################################################################
validator:
    enabled: false
    address: 0.0.0.0:30304
    # TLS Settings for p2p communications
    tls:
        enabled:  false
        cert:
            file: testdata/server1.pem
        key:
            file: testdata/server1.key
        # The server name use to verify the hostname returned by TLS handshake
        server-host-override:
    # Peer discovery settings.  Controls how this peer discovers other peers
    discovery:

        # The root nodes are used for bootstrapping purposes, and generally supplied through ENV variables
        rootnode:

###############################################################################
#
#    VM section
#
###############################################################################
vm:

    # Endpoint of the vm management system.  For docker can be one of the following in general
    # unix:///var/run/docker.sock
    # http://localhost:4243
    endpoint: unix:///var/run/docker.sock


###############################################################################
#
#    Chaincode section
#
###############################################################################
chaincode:

    # The id is used by the Chaincode stub to register the executing ChaincodeID with the Peerand is generally supplied through ENV variables
    id:
        url:
        version:

    golang:

        # This is the basis for the Golang Dockerfile.  Additional commands will be appended depedendent upon the chaincode specification.
        Dockerfile:  |
            from golang:1.5.1
            ENV GO15VENDOREXPERIMENT=1
            COPY src $GOPATH/src
            WORKDIR $GOPATH

    #timeout for starting up a container and waiting for Register to come through
    startuptimeout: 20000

    #mode - options are "dev", "net"
    #dev - in dev mode, user runs the chaincode after starting validator from command line on local machine
    #net - in net mode validator will run chaincode in a docker container

    mode: net

    installpath: /go/bin/

###############################################################################
#
<<<<<<< HEAD
#    Ledger section - ledger configuration encompases both the blockchain
#    and the state
#
###############################################################################
ledger:

  blockchain:

    # Define the genesis block
    genesisBlock:

      # Deploy chaincodes into the genesis block
      # chaincode:
      #   - id:
      #       url: github.com/openblockchain/obc-peer/openchain/example/chaincode/chaincode_example01
      #       version: 0.1.0
      #     type: GOLANG
      #     constructor:
      #       func: init
      #       args:
      #         - alice
      #         - "4"
      #         - bob
      #         - "10"

  state:

    # Control the number state deltas that are maintained. This takes additional
    # disk space, but allow the state to be rolled backwards and forwards
    # without the need to replay transactions.
    deltaHistorySize: 500
=======
#    Ledger section - allows for the deployment of chaincodes into the
#    genesis block.
#
###############################################################################
# ledger:
#   genesis:
#     chaincode:
#       - id:
#           url: github.com/openblockchain/obc-peer/openchain/example/chaincode/chaincode_example01
#           version: 0.1.0
#         type: GOLANG
#         constructor:
#           func: init
#           args:
#             - alice
#             - "4"
#             - bob
#             - "10"
>>>>>>> c17ae434

###############################################################################
#
#    Security section -
#
###############################################################################
security:
    enabled: false
    # To enroll NVP or VP with Member Services PKI. These parameters are for
    # 1 time use. They will not be valid the subsequent times without un-enroll
    enrollID: jane
    enrollSecret: bedtimeatdawn
    # To enable privacy and confidentiality of transactions (requires security to be enabled)
    privacy: false<|MERGE_RESOLUTION|>--- conflicted
+++ resolved
@@ -218,7 +218,6 @@
 
 ###############################################################################
 #
-<<<<<<< HEAD
 #    Ledger section - ledger configuration encompases both the blockchain
 #    and the state
 #
@@ -250,26 +249,7 @@
     # disk space, but allow the state to be rolled backwards and forwards
     # without the need to replay transactions.
     deltaHistorySize: 500
-=======
-#    Ledger section - allows for the deployment of chaincodes into the
-#    genesis block.
-#
-###############################################################################
-# ledger:
-#   genesis:
-#     chaincode:
-#       - id:
-#           url: github.com/openblockchain/obc-peer/openchain/example/chaincode/chaincode_example01
-#           version: 0.1.0
-#         type: GOLANG
-#         constructor:
-#           func: init
-#           args:
-#             - alice
-#             - "4"
-#             - bob
-#             - "10"
->>>>>>> c17ae434
+
 
 ###############################################################################
 #
