--- conflicted
+++ resolved
@@ -546,11 +546,10 @@
 		cmd.Usage()
 		return
 	}
-<<<<<<< HEAD
 	if invoke {
-		logger.Info("Succesfuly invoked transaction: %s(%s)", invocation, string(resp.Msg))
+		logger.Info("Successfully invoked transaction: %s(%s)", invocation, string(resp.Msg))
 	} else {
-		logger.Info("Succesfuly queried transaction: %s", invocation)
+		logger.Info("Successfully queried transaction: %s", invocation)
 		if err != nil {
 			fmt.Printf("Error running query : %s\n", err)
 		} else if resp != nil {
@@ -558,9 +557,6 @@
 			logger.Info("Raw bytes %x", resp.Msg)
 		}
 	}
-=======
-	logger.Info("Successfully invoked transaction: %s", invocation)
->>>>>>> 2b926d91
 }
 
 func doCLI() {
